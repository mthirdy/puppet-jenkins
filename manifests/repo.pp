--- conflicted
+++ resolved
@@ -8,29 +8,12 @@
 
   case $::osfamily {
 
-<<<<<<< HEAD
-    'RedHat': {
-      class {
-        'jenkins::repo::el':
-          require => Anchor['jenkins::repo::alpha'],
-          before  => Anchor['jenkins::repo::omega'],
-      }
-    }
-
-    'Linux': {
-      class {
-        'jenkins::repo::el':
-          require => Anchor['jenkins::repo::alpha'],
-          before  => Anchor['jenkins::repo::omega'],
-=======
       'RedHat', 'Linux': {
         class {
           'jenkins::repo::el':
-            lts     => $lts,
             require => Anchor['jenkins::repo::alpha'],
             before  => Anchor['jenkins::repo::omega'],
         }
->>>>>>> c0690ebe
       }
     }
 
