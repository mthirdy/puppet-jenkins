# Class: jenkins::repo::debian
#
class jenkins::repo::debian
{
<<<<<<< HEAD

  if $caller_module_name != $module_name {
    fail("Use of private class ${name} by ${caller_module_name}")
  }
=======
  include stdlib
>>>>>>> f930aae1

  if $::jenkins::lts  {
    apt::source { 'jenkins':
      location    => 'http://pkg.jenkins-ci.org/debian-stable',
      release     => 'binary/',
      repos       => '',
      key         => 'D50582E6',
      key_source  => 'http://pkg.jenkins-ci.org/debian/jenkins-ci.org.key',
      include_src => false,
    }
  }
  else {
    apt::source { 'jenkins':
      location    => 'http://pkg.jenkins-ci.org/debian',
      release     => 'binary/',
      repos       => '',
      key         => 'D50582E6',
      key_source  => 'http://pkg.jenkins-ci.org/debian/jenkins-ci.org.key',
      include_src => false,
    }
  }

  anchor { 'jenkins::repo::debian::begin': } ->
    Apt::Source['jenkins'] ->
    anchor { 'jenkins::repo::debian::end': }
}


<|MERGE_RESOLUTION|>--- conflicted
+++ resolved
@@ -2,14 +2,11 @@
 #
 class jenkins::repo::debian
 {
-<<<<<<< HEAD
-
   if $caller_module_name != $module_name {
     fail("Use of private class ${name} by ${caller_module_name}")
   }
-=======
+
   include stdlib
->>>>>>> f930aae1
 
   if $::jenkins::lts  {
     apt::source { 'jenkins':
