# Parameters:
# lts = false  (Default)
#   Use the most up to date version of jenkins
#
# lts = true
#   Use LTS verison of jenkins
#
# repo = true (Default)
#   install the jenkins repo.
#
# repo = 0
#   Do NOT install a repo. This means you'll manage a repo manually outside
#   this module.
#   This is for folks that use a custom repo, or the like.
#
# config_hash = undef (Default)
# Hash with config options to set in sysconfig/jenkins defaults/jenkins
#
# Example use
#
# class{ 'jenkins::config':
#   config_hash => {
#     'HTTP_PORT' => { 'value' => '9090' }, 'AJP_PORT' => { 'value' => '9009' }
#   }
# }
#
# plugin_hash = undef (Default)
# Hash with config plugins to install
#
# Example use
#
# class{ 'jenkins::plugins':
#   plugin_hash => {
#     'git' -> { version => '1.1.1' },
#     'parameterized-trigger' => {},
#     'multiple-scms' => {},
#     'git-client' => {},
#     'token-macro' => {},
#   }
# }
#
# OR in Hiera
#
# jenkins::plugin_hash:
#    'git':
#       version: 1.1.1
#    'parameterized-trigger': {}
#    'multiple-scms': {}
#    'git-client': {}
#    'token-macro': {}
#
#
# configure_firewall = true (default)
#   For folks that want to manage the puppetlabs firewall module. 
#    -  If it's not present, it will not be installed and nothing happens
#    - This default could change in the future.
#
#
# installl_java = true (Default)
#   - use puppetlabs-java module to install the correct version of a JDK.  
#   - Jenkins requires a JRE 
#
class jenkins(
<<<<<<< HEAD
  $version            = $jenkins::params::version,
  $lts                = $jenkins::params::lts,
  $repo               = $jenkins::params::repo,
  $config_hash        = undef,
  $plugin_hash        = undef,
  $configure_firewall = $jenkins::params::configure_firewall,
  $install_java       = $jenkins::params::install_java
=======
  $version     = 'installed',
  $lts         = 0,
  $repo        = 1,
  $config_hash = undef,
  $plugin_hash = undef,
  $configure_firewall = true,
  $proxy_host = undef,
  $proxy_port = undef,
>>>>>>> c0690ebe
) {
  anchor {'jenkins::begin':}
  anchor {'jenkins::end':}

  if $install_java {
    class {java:
      distribution => 'jdk'
    }
  }
    
  if $repo {
      class {'jenkins::repo':}
  }

  class {'jenkins::package' :
      version => $version;
  }

  class { 'jenkins::config':
      config_hash => $config_hash,
  }

  class { 'jenkins::plugins':
      plugin_hash => $plugin_hash,
  }

  if $proxy_host {
    class { 'jenkins::proxy':
      host    => $proxy_host,
      port    => $proxy_port,
      require => Package['jenkins'],
      notify  => Service['jenkins']
    }
  }

  class {'jenkins::service':}

  if ($configure_firewall){
    class {'jenkins::firewall':}
  }

  Anchor['jenkins::begin'] ->
    Class['jenkins::package'] ->
      Class['jenkins::config'] ->
        Class['jenkins::plugins']~>
          Class['jenkins::service'] ->
              Anchor['jenkins::end']

  if $install_java {
    Anchor['jenkins::begin'] ->
      Class['jenkins::install_java'] ->
        Class['jenkins::package'] ->
          Anchor['jenkins::end']
  }
  
  if $repo {
    Anchor['jenkins::begin'] ->
      Class['jenkins::repo'] ->
        Class['jenkins::package'] ->
          Anchor['jenkins::end']
  }

  if $configure_firewall {
    Class['jenkins::service'] ->
      Class['jenkins::firewall'] ->
        Anchor['jenkins::end']
  }
}
# vim: ts=2 et sw=2 autoindent<|MERGE_RESOLUTION|>--- conflicted
+++ resolved
@@ -61,7 +61,6 @@
 #   - Jenkins requires a JRE 
 #
 class jenkins(
-<<<<<<< HEAD
   $version            = $jenkins::params::version,
   $lts                = $jenkins::params::lts,
   $repo               = $jenkins::params::repo,
@@ -69,17 +68,10 @@
   $plugin_hash        = undef,
   $configure_firewall = $jenkins::params::configure_firewall,
   $install_java       = $jenkins::params::install_java
-=======
-  $version     = 'installed',
-  $lts         = 0,
-  $repo        = 1,
-  $config_hash = undef,
-  $plugin_hash = undef,
-  $configure_firewall = true,
-  $proxy_host = undef,
-  $proxy_port = undef,
->>>>>>> c0690ebe
-) {
+  $proxy_host         = undef,
+  $proxy_port         = undef,
+) inherits jenkins::params {
+
   anchor {'jenkins::begin':}
   anchor {'jenkins::end':}
 
@@ -129,7 +121,7 @@
 
   if $install_java {
     Anchor['jenkins::begin'] ->
-      Class['jenkins::install_java'] ->
+      Class['java'] ->
         Class['jenkins::package'] ->
           Anchor['jenkins::end']
   }
