# Parameters:
# lts = 0  (Default)
#   Use the most up to date version of jenkins
#
# lts = 1
#   Use LTS verison of jenkins
#
# repo = 1 (Default)
#   install the jenkins repo.
#
# repo = 0
#   Do NOT install a repo. This means you'll manage a repo manually outside
#   this module.
#   This is for folks that use a custom repo, or the like.
#
# config_hash = undef (Default)
# Hash with config options to set in sysconfig/jenkins defaults/jenkins
#
# Example use
#
# class{ 'jenkins::config':
#   config_hash => {
#     'PORT' => { 'value' => '9090' }, 'AJP_PORT' => { 'value' => '9009' }
#   }
# }
#
# plugin_hash = undef (Default)
# Hash with config plugins to install
#
# Example use
#
# class{ 'jenkins::plugins':
#   plugin_hash => {
#     'git' -> { version => '1.1.1' },
#     'parameterized-trigger' => {},
#     'multiple-scms' => {},
#     'git-client' => {},
#     'token-macro' => {},
#   }
# }
#
# OR in Hiera
#
# jenkins::plugin_hash:
#    'git':
#       version: 1.1.1
#    'parameterized-trigger': {}
#    'multiple-scms': {}
#    'git-client': {}
#    'token-macro': {}
#
class jenkins(
  $version     = 'installed',
  $lts         = 0,
  $repo        = 1,
<<<<<<< HEAD
  $config_hash = {},
  $plugin_hash = {},
  $configure_firewall = true
=======
  $config_hash = undef,
  $plugin_hash = undef,
  $configure_firewall = true,
  $proxy_host = undef,
  $proxy_port = undef,
>>>>>>> 7070b69f
) {
  anchor {'jenkins::begin':}
  anchor {'jenkins::end':}

  class {'jenkins::repo':
      lts  => $lts,
      repo => $repo;
  }

  class {'jenkins::package' :
      version => $version;
  }

  class { 'jenkins::config':
      config_hash => $config_hash,
  }

  class { 'jenkins::plugins':
      plugin_hash => $plugin_hash,
  }

  if $proxy_host {
    class { 'jenkins::proxy':
      host => $proxy_host,
      port => $proxy_port,
      require => Package['jenkins'],
      notify => Service['jenkins']
    }
  }

  class {'jenkins::service':}

  if ($configure_firewall){
    class {'jenkins::firewall':}
  }

  Anchor['jenkins::begin'] ->
    Class['jenkins::repo'] ->
      Class['jenkins::package'] ->
        Class['jenkins::config'] ->
          Class['jenkins::plugins']~>
            Class['jenkins::service'] ->
                Anchor['jenkins::end']

  if $configure_firewall {
    Class['jenkins::service'] ->
      Class['jenkins::firewall'] ->
        Anchor['jenkins::end']
  }
}
# vim: ts=2 et sw=2 autoindent<|MERGE_RESOLUTION|>--- conflicted
+++ resolved
@@ -53,17 +53,11 @@
   $version     = 'installed',
   $lts         = 0,
   $repo        = 1,
-<<<<<<< HEAD
-  $config_hash = {},
-  $plugin_hash = {},
-  $configure_firewall = true
-=======
   $config_hash = undef,
   $plugin_hash = undef,
   $configure_firewall = true,
   $proxy_host = undef,
   $proxy_port = undef,
->>>>>>> 7070b69f
 ) {
   anchor {'jenkins::begin':}
   anchor {'jenkins::end':}
