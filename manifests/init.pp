--- conflicted
+++ resolved
@@ -77,9 +77,11 @@
       plugin_hash => $plugin_hash,
   }
 
-<<<<<<< HEAD
   class {'jenkins::service':}
-  class {'jenkins::firewall':}
+
+  if($configure_firewall){
+      class {'jenkins::firewall':}
+    }
 
   Anchor['jenkins::begin'] ->
     Class['jenkins::repo'] ->
@@ -89,14 +91,5 @@
             Class['jenkins::service'] -> 
               Class['jenkins::firewall'] ->
                 Anchor['jenkins::end']
-=======
-  include jenkins::service
-
-  if($configure_firewall){
-    include jenkins::firewall
-  }
->>>>>>> 5f6409e7
-
-}
 
 # vim: ts=2 et sw=2 autoindent