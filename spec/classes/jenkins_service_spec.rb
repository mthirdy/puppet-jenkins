--- conflicted
+++ resolved
@@ -21,68 +21,6 @@
           )
         end
 
-<<<<<<< HEAD
-        case os_facts[:os]['release']['major']
-        when '7'
-          context 'EL 7' do
-            let(:service_file) { '/etc/systemd/system/jenkins.service' }
-            let(:startup_script) { '/usr/lib/jenkins/jenkins-run' }
-            let(:sysv_file) { '/etc/init.d/jenkins' }
-
-            it { is_expected.to contain_class('jenkins').with_service_provider('systemd') }
-            it { is_expected.to contain_jenkins__systemd('jenkins') }
-
-            it do
-              is_expected.to contain_service('jenkins').with(
-                ensure: 'running',
-                enable: true,
-                provider: 'systemd'
-              )
-            end
-
-            it do
-              is_expected.to contain_file(startup_script).
-                that_notifies('Service[jenkins]')
-            end
-            it do
-              is_expected.to contain_transition('stop jenkins service').
-                with_prior_to(["File[#{sysv_file}]"])
-            end
-            it do
-              is_expected.to contain_file(sysv_file).
-                with(
-                  ensure: 'absent',
-                  selinux_ignore_defaults: true
-                ).
-                that_comes_before('Systemd::Unit_file[jenkins.service]')
-            end
-            it do
-              is_expected.to contain_systemd__unit_file('jenkins.service').
-                that_notifies('Service[jenkins]').with_content(/^Type=simple/)
-            end
-          end
-
-        when '6'
-          context 'EL 6' do
-            it do
-              is_expected.to contain_service('jenkins').with(
-                ensure: 'running',
-                enable: true
-              )
-            end
-          end
-
-          context 'managing service' do
-            let(:params) { { service_ensure: 'stopped', service_enable: false } }
-
-            it do
-              is_expected.to contain_service('jenkins').with(
-                ensure: 'stopped',
-                enable: false
-              )
-            end
-          end
-=======
         it do
           is_expected.to contain_file(startup_script).
             that_notifies('Service[jenkins]')
@@ -101,28 +39,36 @@
         end
         it do
           is_expected.to contain_systemd__unit_file('jenkins.service').
-            that_notifies('Service[jenkins]')
->>>>>>> 3b5146c1
+            that_notifies('Service[jenkins]').with_content(%r{^Type=simple})
         end
-      end
-      if os_facts[:os]['release']['major'].to_i >= 7
-        context 'with jenkins version 2.312' do
-          let(:facts) { os_facts.merge!({ jenkins_version: '2.312' }) }
+
+        describe 'with jenkins 2.313' do
+          let(:facts) { super().merge(jenkins_version: '2.313') }
+
+          it do
+            is_expected.to contain_systemd__unit_file('jenkins.service').
+              with_content(%r{^Type=simple})
+          end
+
+          it do
+            is_expected.to contain_file(startup_script).without_content(
+              %r{^PARAMS\+=\("--daemon"\)}
+            )
+          end
+        end
+
+        describe 'with jenkins 2.312' do
+          let(:facts) { super().merge(jenkins_version: '2.312') }
 
           it do
             is_expected.to contain_systemd__unit_file('jenkins.service').
               with_content(%r{^Type=forking})
           end
-        end
-      end
-
-      if os_facts[:os]['release']['major'].to_i >= 7
-        context 'with jenkins version 2.313' do
-          let(:facts) { os_facts.merge!({ jenkins_version: '2.313' }) }
 
           it do
-            is_expected.to contain_systemd__unit_file('jenkins.service').
-              with_content(%r{^Type=simple})
+            is_expected.to contain_file(startup_script).with_content(
+              %r{^PARAMS\+=\("--daemon"\)}
+            )
           end
         end
       end
