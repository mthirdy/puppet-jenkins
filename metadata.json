{
  "name": "rtyler-jenkins",
  "version": "1.7.0",
  "author": "R. Tyler Croy <tyler@monkeypox.org>, Joshua Hoblitt <josh@hoblitt.com>",
  "license": "Apache-2.0",
  "summary": "Manage the Jenkins continuous integration service with Puppet",
  "source": "https://github.com/jenkinsci/puppet-jenkins",
  "project_page": "https://github.com/jenkinsci/puppet-jenkins",
  "issues_url": "https://github.com/jenkinsci/puppet-jenkins/issues",
  "tags": ["jenkins", "jenkinsci"],
  "operatingsystem_support": [
    {
    "operatingsystem":"RedHat",
    "operatingsystemrelease": [ "7.0", "6.0" ]
    },
    {
    "operatingsystem": "Ubuntu",
    "operatingsystemrelease": [ "14.04", "12.04", "10.04" ]
    }
   ],
  "dependencies": [
    { "name": "puppetlabs/stdlib", "version_requirement": ">= 4.18.0 < 5.0.0" },
<<<<<<< HEAD
    { "name": "puppetlabs/apt", "version_requirement": ">= 2.1.0 < 3.0.0" },
    { "name": "puppetlabs/java", "version_requirement": ">= 1.0.1 < 3.0.0" },
=======
    { "name": "puppetlabs/apt", "version_requirement": ">= 2.1.0 < 5.0.0" },
    { "name": "puppetlabs/java", "version_requirement": ">= 1.0.1 < 2.0.0" },
>>>>>>> 5fe14547
    { "name": "darin/zypprepo", "version_requirement": ">= 1.0.1 < 2.0.0" },
    { "name": "puppet/archive", "version_requirement": ">= 1.3.0 < 3.0.0" },
    { "name": "camptocamp/systemd", "version_requirement": ">= 0.3.0 < 1.0.0" },
    { "name": "puppetlabs/transition", "version_requirement": ">= 0.1.0 < 1.0.0" }
  ]
}<|MERGE_RESOLUTION|>--- conflicted
+++ resolved
@@ -20,13 +20,8 @@
    ],
   "dependencies": [
     { "name": "puppetlabs/stdlib", "version_requirement": ">= 4.18.0 < 5.0.0" },
-<<<<<<< HEAD
-    { "name": "puppetlabs/apt", "version_requirement": ">= 2.1.0 < 3.0.0" },
+    { "name": "puppetlabs/apt", "version_requirement": ">= 2.1.0 < 5.0.0" },
     { "name": "puppetlabs/java", "version_requirement": ">= 1.0.1 < 3.0.0" },
-=======
-    { "name": "puppetlabs/apt", "version_requirement": ">= 2.1.0 < 5.0.0" },
-    { "name": "puppetlabs/java", "version_requirement": ">= 1.0.1 < 2.0.0" },
->>>>>>> 5fe14547
     { "name": "darin/zypprepo", "version_requirement": ">= 1.0.1 < 2.0.0" },
     { "name": "puppet/archive", "version_requirement": ">= 1.3.0 < 3.0.0" },
     { "name": "camptocamp/systemd", "version_requirement": ">= 0.3.0 < 1.0.0" },
