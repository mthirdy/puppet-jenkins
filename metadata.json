{
  "name": "puppet-jenkins",
  "version": "2.0.1-rc0",
  "author": "Vox Pupuli",
  "license": "Apache-2.0",
  "summary": "Manage the Jenkins continuous integration service with Puppet",
  "source": "https://github.com/voxpupuli/puppet-jenkins",
  "project_page": "https://github.com/voxpupuli/puppet-jenkins",
  "issues_url": "https://github.com/voxpupuli/puppet-jenkins/issues",
  "tags": [
    "jenkins",
    "jenkinsci",
    "voxpupuli"
  ],
  "operatingsystem_support": [
    {
      "operatingsystem": "RedHat",
      "operatingsystemrelease": [
        "7",
        "8"
      ]
    },
    {
      "operatingsystem": "CentOS",
      "operatingsystemrelease": [
        "7",
        "8"
      ]
    },
    {
      "operatingsystem": "SLES",
      "operatingsystemrelease": [
        "11",
        "12",
        "15"
      ]
    },
    {
      "operatingsystem": "OpenSuSE",
      "operatingsystemrelease": [
        "42",
        "15"
      ]
    },
    {
      "operatingsystem": "Ubuntu",
      "operatingsystemrelease": [
        "16.04",
        "18.04"
      ]
    }
  ],
  "dependencies": [
    {
      "name": "puppetlabs/stdlib",
      "version_requirement": ">= 4.19.0 < 8.0.0"
    },
    {
      "name": "puppetlabs/apt",
      "version_requirement": ">= 4.4.0 < 9.0.0"
    },
    {
      "name": "puppetlabs/java",
      "version_requirement": ">= 1.0.1 < 8.0.0"
    },
    {
      "name": "puppet/zypprepo",
      "version_requirement": ">= 2.0.0 < 5.0.0"
    },
    {
      "name": "puppet/archive",
      "version_requirement": ">= 1.3.0 < 6.0.0"
    },
    {
<<<<<<< HEAD
      "name": "camptocamp/systemd",
=======
      "name": "puppet/systemd",
>>>>>>> 326ed216
      "version_requirement": ">= 0.3.0 < 4.0.0"
    },
    {
      "name": "puppetlabs/transition",
      "version_requirement": ">= 0.1.0 < 1.0.0"
    }
  ],
  "requirements": [
    {
      "name": "puppet",
      "version_requirement": ">= 6.1.0 < 8.0.0"
    }
  ]
}<|MERGE_RESOLUTION|>--- conflicted
+++ resolved
@@ -72,12 +72,8 @@
       "version_requirement": ">= 1.3.0 < 6.0.0"
     },
     {
-<<<<<<< HEAD
-      "name": "camptocamp/systemd",
-=======
       "name": "puppet/systemd",
->>>>>>> 326ed216
-      "version_requirement": ">= 0.3.0 < 4.0.0"
+      "version_requirement": ">= 3.1.0 < 4.0.0"
     },
     {
       "name": "puppetlabs/transition",
