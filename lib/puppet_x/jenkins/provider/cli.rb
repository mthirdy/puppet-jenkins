require 'puppet/provider'
require 'facter'

require 'json'

require_relative '../../jenkins/config'
require_relative '../../jenkins/provider'

class PuppetX::Jenkins::Provider::Cli < Puppet::Provider
  # stdout/stderr indicates an authentication failure
  class AuthError < Puppet::ExecutionFailure; end
  # network / jenkins not ready for connections
  class NetError < Puppet::ExecutionFailure; end
  # any other execution error
  class UnknownError < Puppet::ExecutionFailure; end

  # push a shallow copy of the class confines into the subclass
  # this includes the confine(s) needed for commands
  #
  # The subclass seems to function with an empty @commands and any value we try
  # to push in will get reselt by ::initvars.
  def self.inherited(subclass)
    subclass.instance_variable_set(:@confine_collection, @confine_collection.dup)
  end

  # we must invoke ::initvars to setup variables needed by ::commands
  self.initvars

  commands :java => 'java'
  confine :feature => :retries

  # subclasses should inherit this value once it has been determined that
  # jenkins requires authorization, it shortens the run time be elemating the
  # need for each subclass to retest for an authenication failure.
  #
  # XXX this needs some consideration for how to handle the transistion from
  # security being enabled to disabled
  class_variable_set(:@@cli_auth_required, false)

  # shorter class name
  def self.sname
    self.to_s[/.+::(Jenkins.+)/, 1]
  end

  def self.prefetch(resources)
    Puppet.debug("#{sname} prefetch: #{resources.each_key.collect.to_a}")

    catalog = resources.first[1].catalog

    instances(catalog).each do |prov|
      if resource = resources[prov.name]
        resource.provider = prov
      end
    end
  end

  def create
    @property_hash[:ensure] = :present
  end

  def exists?
    @property_hash[:ensure] == :present
  end

  def destroy
    @property_hash[:ensure] = :absent
  end

  def flush
    @property_hash.clear
  end

  # if the provider instance has a resource (which it should outside of
  # testing), add :catalog to the options hash so the caller doesn't have to
  def clihelper(command, options = nil)
    if resource and resource.catalog
      options ||= {}
      options[:catalog] ||= resource.catalog
    end

    args = []
    args << command
    args << options unless options.nil?
    self.class.clihelper(*args)
  end

  def cli(command, options = nil)
    if resource and resource.catalog
      options ||= {}
      options[:catalog] ||= resource.catalog
    end

    args = []
    args << command
    args << options unless options.nil?
    self.class.cli(*args)
  end

  def self.clihelper(command, options = {})
    catalog = options.key?(:catalog) ? options[:catalog] : nil
    config = PuppetX::Jenkins::Config.new(catalog)

    puppet_helper = config[:puppet_helper]
    cli_remoting_free = config[:cli_remoting_free]

    if cli_remoting_free
      cli_pre_cmd = ['/bin/cat', puppet_helper, '|']
      cli_cmd = ['groovy', '=' ] + [command]
      options[:tmpfile_as_param]=true
    else
      cli_pre_cmd = []
      cli_cmd = ['groovy', puppet_helper] + [command]
    end

    cli_pre_cmd.flatten!
    cli_cmd.flatten!

    cli(cli_cmd, options, cli_pre_cmd)
  end

  def self.cli(command, options = {}, cli_pre_cmd = [])

    if options.nil? || !options.key?(:stdinjson) && !options.key?(:stdin)
      return execute_with_retry(command, options, cli_pre_cmd)
    end

    if options.key?(:stdinjson)
      data = options.delete(:stdinjson)
      input = JSON.pretty_generate(data)
    end

    if options.key?(:stdin)
      input = options.delete(:stdin)
    end

    if options.key?(:tmpfile_as_param)
      tmpfile_as_param = options[:tmpfile_as_param]
    else
      tmpfile_as_param = false
    end

    Puppet.debug("#{sname} stdin:\n#{input}")

    # a tempfile block arg is not used to simplify mock testing :/
    tmp = Tempfile.open(sname)
    tmp.write input
    tmp.flush
    options[:stdinfile] = tmp.path
    FileUtils.chown 'jenkins', 'jenkins', tmp.path if tmpfile_as_param and File.exists?(tmp.path)
    result = execute_with_retry(command, options, cli_pre_cmd)
    tmp.close
    tmp.unlink

    result
  end

  def self.execute_with_retry(command, options = {}, cli_pre_cmd = [])
    options ||= {}
    cli_pre_cmd ||= []

    catalog = options.delete(:catalog)

    options.merge!({ :failonfail => true })
    # without combine, an execution exception message will not include the
    # stderr
    options.merge!({ :combine => true })

    config = PuppetX::Jenkins::Config.new(catalog)
    cli_jar           = config[:cli_jar]
    url               = config[:url]
    ssh_private_key   = config[:ssh_private_key]
    cli_tries         = config[:cli_tries]
    cli_try_sleep     = config[:cli_try_sleep]
    cli_username      = config[:cli_username]
    cli_password      = config[:cli_password]
    cli_password_file = config[:cli_password_file]
    cli_remoting_free = config[:cli_remoting_free]

    base_cmd = cli_pre_cmd + [
      command(:java),
      '-jar', cli_jar,
      '-s', url,
    ]

    cli_cmd = base_cmd + [command]
    cli_cmd.flatten!

    auth_cmd = nil
<<<<<<< HEAD
    if !ssh_private_key.nil?
      if cli_remoting_free
        auth_cmd = base_cmd + ['-i', ssh_private_key] + ['-ssh', '-user', cli_username] + [command]
      else
        auth_cmd = base_cmd + ['-i', ssh_private_key] + [command]
      end
    elsif !cli_username.nil? and !cli_password.nil?
      if cli_remoting_free
        auth_cmd = base_cmd + ['-auth', "@#{cli_password_file}"] + [command]
      else
        auth_cmd = base_cmd + ['-username', cli_username, '-password', cli_password] + [command]
      end
=======
    unless ssh_private_key.nil?
      auth_cmd = base_cmd + ['-remoting -i', ssh_private_key] + [command]
      auth_cmd.flatten!
>>>>>>> c7a7f6f9
    end
    auth_cmd.flatten! unless auth_cmd.nil?

    # retry on "unknown" execution errors but don't catch AuthErrors.  If an
    # AuthError has bubbled up to this level it means either an ssh_private_key
    # is required and we don't have one or that one we have was rejected.
    handler = Proc.new do |exception, attempt_number, total_delay|
      Puppet.debug("#{sname} caught #{exception.class.to_s.match(/::([^:]+)$/)[1]}; retry attempt #{attempt_number}; #{total_delay.round(3)} seconds have passed")
    end
    with_retries(
      :max_tries          => cli_tries,
      :base_sleep_seconds => 1,
      :max_sleep_seconds  => cli_try_sleep,
      :rescue             => [UnknownError, NetError],
      :handler            => handler,
    ) do
      result = execute_with_auth(cli_cmd, auth_cmd, options)
      unless result == ''
        Puppet.debug("#{sname} command stdout:\n#{result}")
      end
      return result
    end
  end
  private_class_method :execute_with_retry

  def self.execute_with_auth(cli_cmd, auth_cmd, options = {})
    # auth will fail if if it is attempted with an ssh_private_key that
    # hasn't yet been configured for a user.
    Puppet.debug("#{sname} cli_auth_required: #{class_variable_get(:@@cli_auth_required)}")

    # if no ssh_private_key is defined, the only option is to invoke the cli
    # without auth
    if auth_cmd.nil?
      return execute_exceptionify(cli_cmd, options)
    end

    # we already know that auth is required
    if class_variable_get(:@@cli_auth_required)
      return execute_exceptionify(auth_cmd, options)
    end

    begin
      # try first with no auth
      return execute_exceptionify(cli_cmd, options)
    rescue AuthError
      # retry with auth
      Puppet.debug("#{sname} cli auth failure -- retrying with ssh_private_key")
      result = execute_exceptionify(auth_cmd, options)
      class_variable_set(:@@cli_auth_required, true)
      Puppet.debug("#{sname} cli_auth_required: #{class_variable_get(:@@cli_auth_required)}")
      return result
    end
  end
  private_class_method :execute_with_auth

  # convert Puppet::ExecutionFailure into a ::AuthError exception if it appears
  # that the command failure was due to an authication problem
  def self.execute_exceptionify(cmd, options)
    cli_auth_errors = [
                        'You must authenticate to access this Jenkins.',
                        'anonymous is missing the Overall/Read permission',
                        'anonymous is missing the Overall/RunScripts permission',
                      ]
    # network errors / jenkins not ready for connections not related to
    # authenication failures
    net_errors = [
                   'SEVERE: I/O error in channel CLI connection',
                   'java.net.SocketException: Connection reset',
                   'java.net.ConnectException: Connection refused',
                   'java.io.IOException: Failed to connect',
                 ]

    if options.key?(:tmpfile_as_param)
      tmpfile_as_param = options[:tmpfile_as_param]
    end

    begin
      #return Puppet::Provider.execute(*args)
      if tmpfile_as_param and options.key?(:stdinfile)
        return superclass.execute([ cmd, options[:stdinfile] ].flatten().join(' '), options)
      else
        return superclass.execute([ cmd ].flatten().join(' '), options)
      end
    rescue Puppet::ExecutionFailure => e
      cli_auth_errors.each do |error|
        if e.message.match(error)
          raise AuthError, e.message, e.backtrace
        end
      end

      net_errors.each do |error|
        if e.message.match(error)
          raise NetError, e.message, e.backtrace
        end
      end

      raise UnknownError, e.message, e.backtrace
    end
  end
  private_class_method :execute_exceptionify
end<|MERGE_RESOLUTION|>--- conflicted
+++ resolved
@@ -166,15 +166,16 @@
     options.merge!({ :combine => true })
 
     config = PuppetX::Jenkins::Config.new(catalog)
-    cli_jar           = config[:cli_jar]
-    url               = config[:url]
-    ssh_private_key   = config[:ssh_private_key]
-    cli_tries         = config[:cli_tries]
-    cli_try_sleep     = config[:cli_try_sleep]
-    cli_username      = config[:cli_username]
-    cli_password      = config[:cli_password]
-    cli_password_file = config[:cli_password_file]
-    cli_remoting_free = config[:cli_remoting_free]
+    cli_jar                  = config[:cli_jar]
+    url                      = config[:url]
+    ssh_private_key          = config[:ssh_private_key]
+    cli_tries                = config[:cli_tries]
+    cli_try_sleep            = config[:cli_try_sleep]
+    cli_username             = config[:cli_username]
+    cli_password             = config[:cli_password]
+    cli_password_file        = config[:cli_password_file]
+    cli_password_file_exists = config[:cli_password_file_exists]
+    cli_remoting_free        = config[:cli_remoting_free]
 
     base_cmd = cli_pre_cmd + [
       command(:java),
@@ -186,24 +187,30 @@
     cli_cmd.flatten!
 
     auth_cmd = nil
-<<<<<<< HEAD
+    # If we have a ssh cli key file, we use that in old and new syntax
     if !ssh_private_key.nil?
       if cli_remoting_free
         auth_cmd = base_cmd + ['-i', ssh_private_key] + ['-ssh', '-user', cli_username] + [command]
       else
         auth_cmd = base_cmd + ['-i', ssh_private_key] + [command]
       end
+    # we have a prepared username:password file, just use it
+    elsif cli_password_file_exists
+      if cli_remoting_free
+        auth_cmd = base_cmd + ['-auth', "@#{cli_password_file}"] + [command]
+      else
+        # For legacy jenkins, we can only read the provided password file
+        # parse it and assume Jenkins 2.46.2++ content
+        (user,pass) = File.open(cli_password_file).read.split("\n").reject{ |x| x !~ /(^\S+:\S+$)/}[0].split(":")
+        auth_cmd = base_cmd + ['-username', user, '-password', pass] + [command]
+      end
+    # we have username and password, then we create the password file and use it
     elsif !cli_username.nil? and !cli_password.nil?
       if cli_remoting_free
         auth_cmd = base_cmd + ['-auth', "@#{cli_password_file}"] + [command]
       else
         auth_cmd = base_cmd + ['-username', cli_username, '-password', cli_password] + [command]
       end
-=======
-    unless ssh_private_key.nil?
-      auth_cmd = base_cmd + ['-remoting -i', ssh_private_key] + [command]
-      auth_cmd.flatten!
->>>>>>> c7a7f6f9
     end
     auth_cmd.flatten! unless auth_cmd.nil?
 
